[project]
name = "vibe-jet-tagging"
version = "0.1.0"
description = "Evaluating reasoning LLMs on particle physics jet tagging (quark/gluon discrimination)"
readme = "README.md"
authors = [
    { name = "Inar", email = "timinar@gmail.com" },
    { name = "Daniel Murnane", email = "dtmurnane@lbl.gov" }
]
requires-python = ">=3.11"
dependencies = [
    "energyflow>=1.4.0",
    "h5py>=3.14.0",
    "ipykernel>=6.30.1",
<<<<<<< HEAD
    "numpy>=2.3.3",
    "openai>=2.2.0",
    "python-dotenv>=1.1.1",
    "scikit-learn>=1.7.2",
=======
    "matplotlib>=3.10.6",
    "numpy>=2.3.3",
    "scikit-learn>=1.7.2",
    "seaborn>=0.13.2",
    "xgboost>=3.0.5",
>>>>>>> a3bcba4f
]

[build-system]
requires = ["hatchling"]
build-backend = "hatchling.build"

[dependency-groups]
dev = [
    "pytest>=8.0.0",
    "pytest-cov>=4.1.0",
]<|MERGE_RESOLUTION|>--- conflicted
+++ resolved
@@ -12,18 +12,14 @@
     "energyflow>=1.4.0",
     "h5py>=3.14.0",
     "ipykernel>=6.30.1",
-<<<<<<< HEAD
     "numpy>=2.3.3",
     "openai>=2.2.0",
     "python-dotenv>=1.1.1",
     "scikit-learn>=1.7.2",
-=======
     "matplotlib>=3.10.6",
-    "numpy>=2.3.3",
     "scikit-learn>=1.7.2",
     "seaborn>=0.13.2",
     "xgboost>=3.0.5",
->>>>>>> a3bcba4f
 ]
 
 [build-system]
